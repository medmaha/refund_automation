import sys
import uuid
from dataclasses import dataclass

from src.config import (
    DRY_RUN,
    REFUND_FULL_SHIPPING,
    REFUND_PARTIAL_SHIPPING,
)
from src.logger import get_logger
<<<<<<< HEAD
from src.models.order import RefundCreateResponse, ShopifyOrder, TransactionKind
from src.shopify.graph_ql_queries import REFUND_CREATE_MUTATION
from src.shopify.orders import retrieve_refundable_shopify_orders
from src.utils.retry import exponential_backoff_retry
from src.utils.slack import slack_notifier
=======
from src.models.order import (
    Refund,
    RefundCreateResponse,
    ReverseFulfillment,
    ShopifyOrder,
)
from src.models.tracking import TrackingData
from src.shopify.orders import retrieve_refundable_shopify_orders
from src.shopify.refund_calculator import (
    RefundCalculationResult,
    refund_calculator,
)
from src.shopify.refund_mutation import execute_shopify_refund
from src.shopify.refund_validator import validate_order_before_refund
from src.shopify.return_closing import close_processed_returns
from src.utils.audit import audit_logger, log_refund_audit
from src.utils.dry_run import create_dry_run_refund
>>>>>>> 12ac70c7
from src.utils.idempotency import idempotency_manager
from src.utils.slack import slack_notifier
from src.utils.timezone import get_current_time_iso8601, timezone_handler

logger = get_logger(__name__)

EXECUTION_MODE = "LIVE" if not DRY_RUN else "DRY_RUN"


@dataclass
class Summary:
    mode = EXECUTION_MODE
    failed_refunds = 0
    skipped_refunds = 0
    successful_refunds = 0
    total_refunded_amount = 0

    @property
    def total_count(self):
        return self.successful_refunds + self.skipped_refunds + self.failed_refunds


def process_refund_automation(max_retry=2, retry_count=0, summary: Summary = None):
    """Process fulfilled Shopify orders and handle refunds if eligible."""

    # Log timezone information
    tz_info = timezone_handler.get_timezone_info()

    automation_summary = summary or Summary()

    if retry_count == 0:
        logger.info(
            f"Starting refund automation in {EXECUTION_MODE} mode",
            extra={"mode": EXECUTION_MODE, "timezone_info": tz_info},
        )
        # Send startup notification
        slack_notifier.send_info(
            "Refund automation starting",
            details={"timezone:": f"\t{tz_info['store_timezone']}"},
        )
    else:
        logger.info(
            f"Refund automation retry #{retry_count} for failed refunds",
            extra={"mode": EXECUTION_MODE, "timezone_info": tz_info},
        )
        # Send retry notification
        slack_notifier.send_info(
            f"Refund automation retry #{retry_count}",
            details={"timezone:": f"\t{tz_info['store_timezone']}"},
        )

    try:
<<<<<<< HEAD
        trackings = retrieve_refundable_shopify_orders()
=======
        orders, trackings = retrieve_refundable_shopify_orders()
>>>>>>> 12ac70c7
    except Exception as e:
        error_msg = f"Failed to retrieve Shopify orders: {e}"
        logger.error(error_msg, extra={"error": str(e)})
        slack_notifier.send_error(error_msg, details={"error": str(e)})
        if retry_count == 0:
            # If this is not a retry and we can't get orders, exit
            return sys.exit(1)

    if not trackings:
        logger.warning(
            "No eligible tracking data found", extra={"trackings": len(trackings)}
        )
        slack_notifier.send_warning("No eligible orders found for refund processing")
        if retry_count == 0:
            # If this is not a retry and no trackings, we're done
            return sys.exit(0)

    logger.info(f"Processing {len(trackings)} orders for potential refunds")

<<<<<<< HEAD
    for idx, order_and_tracking in enumerate(trackings):
        # Extract order and tracking first
        order, tracking = order_and_tracking
        
        logger.info(
            f"Processing order {idx+1}/{len(trackings)} - {order.name}",
            extra={
                "progress": f"{idx+1}/{len(trackings)}",
                "order_id": order.id,
                "order_name": order.name
            }
=======
    # Move these outside the loop so they persist across orders
    refunded_returns: list[ReverseFulfillment] = []
    failed_returns: list[ReverseFulfillment] = []
    skipped_returns: list[ReverseFulfillment] = []

    for idx, order in enumerate(orders, start=1):
        logger.info(
            f"Processing order {idx}/{len(orders)} - Order({order.name})",
>>>>>>> 12ac70c7
        )

        extra_details = {
            "order_id": order.id,
            "order_name": order.name,
            "full_return_shipping": (
                "Policy OFF" if not REFUND_FULL_SHIPPING else "Policy ON"
            ),
            "partial_return_shipping": (
                "Policy OFF" if not REFUND_PARTIAL_SHIPPING else "Policy ON"
            ),
        }

<<<<<<< HEAD
        if idempotency_manager.is_duplicate_operation(idempotency_key):
            logger.info(
                f"Idempotency: Skipping Order: {order.id}-{order.name}",
                extra={"idempotency_key": idempotency_key, "order_id": order.id}
            )
            skipped_refunds += 1
            continue
        latest_event = tracking.track_info.latest_event
        
        # Get tracking number for audit logging
        tracking_number = tracking.number if tracking else None

        if not latest_event:
            logger.warning(
                "No latest event found for tracking - skipping",
                extra={"order_id": order.id, "order_name": order.name}
            )
            
            # Log audit event for skipped order
            log_refund_audit(
                order_id=order.id,
                order_name=order.name,
                refund_amount=0.0,
                currency=currency,
                decision="skipped",
                tracking_number=tracking_number,
                error="No latest tracking event"
=======
        # Process refund with comprehensive error handling
        try:
            _refunded_returns, _skipped_returns, _failed_returns = refund_order(
                order, trackings
            )

            failed_returns.extend(_failed_returns)
            skipped_returns.extend(_skipped_returns)
            refunded_returns.extend(_refunded_returns)

            automation_summary.failed_refunds += len(_failed_returns)
            automation_summary.skipped_refunds += len(_skipped_returns)
            automation_summary.successful_refunds += len(_refunded_returns)
            automation_summary.total_refunded_amount += sum(
                [refund.returned_amount for refund in _refunded_returns]
>>>>>>> 12ac70c7
            )

            if len(_refunded_returns) > 0 and not DRY_RUN:
                close_processed_returns(order, _refunded_returns)
                logger.info(
                    f"Successfully refunded Order({order.name})",
                    extra=extra_details,
                )

            elif not DRY_RUN:
                logger.warning(
                    f"Refund not processed for: Order({order.name})",
                    extra=extra_details,
                )

        except Exception as e:
            logger.error(
                f"Unexpected error processing order {order.name}: {e}",
                extra={
                    **extra_details,
                    "error": str(e),
                },
            )
            # Send error notification
            slack_notifier.send_error(
                f"Failed to process refund for order {order.name}",
                details={"order_id": order.id, "error": str(e)},
            )
            # Count this as a failed refund

    # Retry logic

    potential_fail_count = len(skipped_returns) + len(failed_returns)
    if potential_fail_count > 0 and retry_count < max_retry:
        new_retry_count = retry_count + 1
        logger.info(
            f"Retrying {len(failed_returns)} failed refunds (attempt {new_retry_count}/{max_retry})"
        )
        return process_refund_automation(
            max_retry=max_retry, retry_count=new_retry_count, summary=automation_summary
        )

    # Final summary
    logger.info(
        f"Refund processing completed for {automation_summary.total_count} items",
        extra={
            "successful_refunds": automation_summary.successful_refunds,
            "failed_refunds": automation_summary.failed_refunds,
            "skipped_refunds": automation_summary.skipped_refunds,
            "total_refunded_amount": f"{automation_summary.total_refunded_amount:.2f}",
            "mode": automation_summary.mode,
            "retry_attempts": retry_count,
        },
    )

    # Send summary Slack notification
    slack_notifier.send_refund_summary(
        successful_refunds=automation_summary.successful_refunds,
        failed_refunds=automation_summary.failed_refunds,
        skipped_refunds=automation_summary.skipped_refunds,
        total_amount=automation_summary.total_refunded_amount,
        retry_attempts=retry_count,
    )


def refund_order(order: ShopifyOrder, trackings=list[TrackingData]):
    # Generate request ID for tracking
    request_id = str(uuid.uuid4())[:8]

    # Extract basic order information
    order_amount = order.totalPriceSet.presentmentMoney.amount
    currency = order.totalPriceSet.presentmentMoney.currencyCode

    logger.info(
        f"Initiating refund for order {order.name} (${order_amount} {currency}) - mode: {EXECUTION_MODE}",
        extra={
            "order_id": order.id,
            "order_name": order.name,
            "order_amount": order_amount,
            "currency": currency,
            "mode": EXECUTION_MODE,
            "request_id": request_id,
            "timestamp": get_current_time_iso8601(),
        },
    )

    skipped_reverse_fulfillments: list[ReverseFulfillment] = []
    refunded_reverse_fulfillments: list[ReverseFulfillment] = []
    errored_reverse_fulfillments: list[ReverseFulfillment] = []

    try:
        valid_reverse_fulfillments = order.get_valid_return_shipment()
        valid_reverse_fulfillments_count = len(valid_reverse_fulfillments)

        # Handle each refund independently
        for index, reverse_fulfillment in enumerate(
            valid_reverse_fulfillments, start=1
        ):
            logger.info(
                f"Processing refund {index}/{valid_reverse_fulfillments_count} - "
                f"Return({reverse_fulfillment.name}) Order({order.name})",
            )
            tracking = get_reverse_fulfillment_tracking_details(
                reverse_fulfillment, trackings
            )

            if not tracking:
                logger.warning(
                    f"No tracking data found for return {reverse_fulfillment.name}",
                    extra={
                        "order_id": order.id,
                        "order_name": order.name,
                        "return_id": reverse_fulfillment.id,
                        "return_name": reverse_fulfillment.name,
                        "decision_branch": "no_tracking_data",
                    },
                )

                log_refund_audit(
                    order_id=order.id,
                    order_name=order.name,
                    refund_amount=order_amount,
                    currency=currency,
                    decision="skipped",
                    tracking_number=None,
                    error="No tracking data found",
                )

                slack_notifier.send_warning(
                    f"Skipping refund for return {reverse_fulfillment.name} - No tracking data",
                    details={
                        "order_id": order.id,
                        "order_name": order.name,
                        "return_id": reverse_fulfillment.id,
                        "return_name": reverse_fulfillment.name,
                    },
                )

                skipped_reverse_fulfillments.append(reverse_fulfillment)
                continue

            idempotency_key, is_duplicated = (
                idempotency_manager.check_operation_idempotency(
                    order.id,
                    operation="refund",
                    return_id=reverse_fulfillment.id,
                    tracking_no=tracking.number,
                )
            )

            if is_duplicated:
                cached_results = idempotency_manager.get_operation_result(
                    idempotency_key
                )
                logger.warning(
                    f"Idempotency: Skipping Order: {order.id}-{order.name}",
                    extra={
                        "idempotency_key": idempotency_key,
                        "order_id": order.id,
                        "Return Id": reverse_fulfillment.id,
                        "Return Name": reverse_fulfillment.name,
                    },
                )
                audit_logger.log_duplicate_operation(
                    order_id=order.id,
                    order_name=order.name,
                    idempotency_key=idempotency_key,
                    original_timestamp=cached_results.get("timestamp"),
                )
                slack_notifier.send_warning(
                    f"Duplicate refund operation detected for order {order.name} - skipping",
                    details={
                        "Order ID": order.id,
                        "Order Name": order.name,
                        "Return Id": reverse_fulfillment.id,
                        "Return Name": reverse_fulfillment.name,
                        "Idempotency Key": idempotency_key,
                        "Decision Branch": "Duplicate_skipped",
                        "Investigate": "Verify that the order is actually refunded",
                    },
                )

                skipped_reverse_fulfillments.append(reverse_fulfillment)
                continue

            # Validate the order and the tracking information before performing any mutations
            is_valid_refund = validate_order_before_refund(
                order, reverse_fulfillment, tracking, slack_notifier
            )

            if not is_valid_refund:
                skipped_reverse_fulfillments.append(reverse_fulfillment)
                continue

            tracking_number = tracking.number

            # Get the monetary calculations of this refund
            refund_calculation = refund_calculator.calculate_refund(
                order, reverse_fulfillment
            )

            # Ensuring at least a single transactions exists
            if not refund_calculation.transactions:
                error_msg = (
                    f"No valid transactions calculated for refund in order {order.name}"
                )
                logger.error(
                    error_msg,
                    extra={
                        "order_id": order.id,
                        "order_name": order.name,
                        "Return Id": reverse_fulfillment.id,
                        "Return Name": reverse_fulfillment.name,
                        "decision_branch": "no_valid_transactions",
                    },
                )
                log_refund_audit(
                    order_id=order.id,
                    order_name=order.name,
                    refund_amount=order_amount,
                    currency=currency,
                    decision="failed",
                    tracking_number=tracking_number,
                    idempotency_key=idempotency_key,
                    error="No valid transactions for refund",
                )
                slack_notifier.send_error(
                    "No valid transactions calculated for refund in order {order.name}",
                    details={
                        "order_id": order.id,
                        "order_name": order.name,
                        "tracking_number": tracking_number,
                        "Return Id": reverse_fulfillment.id,
                        "Return Name": reverse_fulfillment.name,
                        "decision_branch": "no_valid_transactions",
                    },
                )

                skipped_reverse_fulfillments.append(reverse_fulfillment)
                continue

            logger.info(
                f"Sending {refund_calculation.refund_type} refund request to Shopify for order {order.name}",
                extra={
                    "mode": EXECUTION_MODE,
                    "order_id": order.id,
                    "order_name": order.name,
                    "return_id": reverse_fulfillment.id,
                    "request_id": request_id,
                    "tracking_number": tracking_number,
                    **refund_calculation.model_dump(
                        exclude=["line_items_to_refund", "transactions"]
                    ),
                },
            )

            # Prepare GraphQL variables with calculated data
            shipping = {}
            if refund_calculation.refund_type == "FULL":
                shipping.update(
                    {
                        "fullRefund": True,
                    }
                )
            elif refund_calculation.shipping_refund:
                shipping.update(
                    {
                        "amount": refund_calculation.shipping_refund,
                    }
                )

            refund_note = f"{refund_calculation.refund_type.capitalize()} refund - Total: {currency} {refund_calculation.total_refund_amount}"
            variables = {
                "input": {
                    "notify": True,
                    "note": refund_note,
                    "orderId": order.id,
                    "shipping": shipping,
                    "transactions": refund_calculation.transactions,
                    "refundLineItems": refund_calculation.line_items_to_refund,
                    "currency": currency,
                }
            }
            try:
                if EXECUTION_MODE == "LIVE":
                    # Execute the actual refund with retry mechanism
                    refund: RefundCreateResponse = execute_shopify_refund(
                        order, variables, request_id, reverse_fulfillment.name
                    )
                else:
                    # Create a mock refund for dry run
                    refund = create_dry_run_refund(
                        order, refund_calculation, reverse_fulfillment.name
                    )
            except Exception as e:
                refund = None
                errored_reverse_fulfillments.append(reverse_fulfillment)
                error_msg = f"Refund failed for: Order{order.name} Return({reverse_fulfillment.name})"

                logger.error(
                    error_msg,
                    extra={
                        "order_id": order.id,
                        "order_name": order.name,
                        "error": str(e),
                        "request_id": request_id,
                        "decision_branch": "failed",
                    },
                    exc_info=True,
                )

                # Log audit event for failure
                log_refund_audit(
                    order_id=order.id,
                    order_name=order.name,
                    refund_amount=order_amount,
                    currency=currency,
                    decision="failed",
                    tracking_number=tracking_number,
                    error=str(e),
                )

                # Send error notification with request ID for escalation
                slack_notifier.send_error(
                    error_msg,
                    details={
                        "order_id": order.id,
                        "order_name": order.name,
                        "error_type": type(e).__name__,
                        "error": error_msg,
                    },
                    request_id=request_id,
                )

            if refund:
                update_order_attributes(
                    order, reverse_fulfillment, refund_calculation, refund
                )

                reverse_fulfillment.returned_amount = (
                    refund.totalRefundedSet.presentmentMoney.amount
                )

                refunded_reverse_fulfillments.append(reverse_fulfillment)

                log_refund_audit(
                    order_id=order.id,
                    order_name=order.name,
                    refund_amount=refund_calculation.total_refund_amount,
                    currency=currency,
                    decision="processed",
                    tracking_number=tracking_number,
                    idempotency_key=idempotency_key,
                    refund_id=refund.id,
                )
                slack_notifier.send_success(
                    f"Refund successfully processed for order {order.name}",
                    details={
                        "order_id": order.id,
                        "return_id": reverse_fulfillment.id,
                        "refund_id": refund.id,
                        "request_id": request_id,
                        "order_name": order.name,
                        "tracking_number": tracking_number,
                        **refund_calculation.model_dump(
                            exclude=["line_items_to_refund", "transactions"]
                        ),
                    },
                )
                logger.info(
                    f"Refund successfully processed for order {order.name}",
                    extra={
                        "order_id": order.id,
                        "return_id": reverse_fulfillment.id,
                        "refund_id": refund.id,
                        "request_id": request_id,
                        "order_name": order.name,
                        "tracking_number": tracking_number,
                        **refund_calculation.model_dump(
                            exclude=["line_items_to_refund", "transactions"]
                        ),
                    },
                )

                idempotency_manager.mark_operation_completed(
                    idempotency_key,
                    order_id=order.id,
                    operation="refund",
                    result={
                        "order_id": order.id,
                        "order_name": order.name,
                        "return": reverse_fulfillment.id,
                        "refund_name": reverse_fulfillment.name,
                        "refund_id": refund.id,
                        "request_id": request_id,
                        "tracking_number": tracking_number,
                        "variables": variables,
                        **refund_calculation.model_dump(
                            exclude=["transactions", "line_items_to_refund"]
                        ),
                    },
                )
            else:
                skipped_reverse_fulfillments.append(reverse_fulfillment)

    except Exception as e:
        error_msg = f"Refund failed for order {order.name}"

        logger.error(
            error_msg,
            extra={
                "order_id": order.id,
                "order_name": order.name,
                "error": str(e),
                "request_id": request_id,
                "decision_branch": "failed",
            },
            exc_info=True,
        )

        # Log audit event for failure
        log_refund_audit(
            order_id=order.id,
            order_name=order.name,
            refund_amount=order_amount,
            currency=currency,
            decision="failed",
            tracking_number=tracking_number,
            error=str(e),
        )

        # Send error notification with request ID for escalation
        slack_notifier.send_error(
            error_msg,
            details={
                "order_id": order.id,
                "order_name": order.name,
                "error_type": type(e).__name__,
                "error": error_msg,
            },
            request_id=request_id,
        )

    return (
        refunded_reverse_fulfillments,
        skipped_reverse_fulfillments,
        errored_reverse_fulfillments,
    )


def update_order_attributes(
    order: ShopifyOrder,
    reverse_fulfillment: ReverseFulfillment,
    refund_calculation: RefundCalculationResult,
    refund: RefundCreateResponse,
):
    """Update the refund amount for tracking subsequent refund operations"""

    try:
        refunded_line_items_ids = [
            line_item_id
            for line_item in refund_calculation.line_items_to_refund
            if (line_item_id := line_item.get("lineItemId", None))
        ]
        corresponding_refund: Refund = next(
            (
                refund
                for refund in order.refunds
                for li in refund.refundLineItems
                if not refund.createdAt
                and li.lineItem.get("id") in refunded_line_items_ids
            ),
            None,
        )
        refunded_amount = refund.totalRefundedSet.presentmentMoney.amount

        if corresponding_refund:
            corresponding_refund.createdAt = (
                timezone_handler.get_current_time_store().__str__()
            )
            corresponding_refund.totalRefundedSet.presentmentMoney.amount = (
                refunded_amount
            )

        order.update_prior_refund_amount(amount=refunded_amount)
        order.totalRefundedShippingSet.presentmentMoney.amount += (
            refund_calculation.shipping_refund
        )
        order.totalRefundedShippingSet.presentmentMoney.currencyCode = (
            refund_calculation.currency
        )

        for rf in order.returns:
            if rf.id == reverse_fulfillment.id:
                rf.status = "REFUNDED"

    except Exception as e:
        logger.warning(
            f"Failed updating attributes for: Order({order.name}) Return({reverse_fulfillment.name})",
            extra={
                "refund": refund.id,
                "order_name": order.name,
                "return_name": reverse_fulfillment.name,
                "error_type": type(e).__name__,
                "error_message": str(e),
            },
        )


def get_reverse_fulfillment_tracking_details(
    reverse_fulfillment: ReverseFulfillment, trackings: list[TrackingData]
):
    if not reverse_fulfillment.reverseFulfillmentOrders:
        return None

    for rfo in reverse_fulfillment.reverseFulfillmentOrders:
        for reverse_delivery in rfo.reverseDeliveries:
            return_tracking_number = reverse_delivery.deliverable.tracking.number
            tracking = get_tracking_by_number(return_tracking_number, trackings)
            if tracking:
                return tracking

    return None


def get_tracking_by_number(number: str, trackings: list[TrackingData]):
    for tracking in trackings:
        if tracking.number == number:
            return tracking
    return None<|MERGE_RESOLUTION|>--- conflicted
+++ resolved
@@ -8,13 +8,6 @@
     REFUND_PARTIAL_SHIPPING,
 )
 from src.logger import get_logger
-<<<<<<< HEAD
-from src.models.order import RefundCreateResponse, ShopifyOrder, TransactionKind
-from src.shopify.graph_ql_queries import REFUND_CREATE_MUTATION
-from src.shopify.orders import retrieve_refundable_shopify_orders
-from src.utils.retry import exponential_backoff_retry
-from src.utils.slack import slack_notifier
-=======
 from src.models.order import (
     Refund,
     RefundCreateResponse,
@@ -32,7 +25,6 @@
 from src.shopify.return_closing import close_processed_returns
 from src.utils.audit import audit_logger, log_refund_audit
 from src.utils.dry_run import create_dry_run_refund
->>>>>>> 12ac70c7
 from src.utils.idempotency import idempotency_manager
 from src.utils.slack import slack_notifier
 from src.utils.timezone import get_current_time_iso8601, timezone_handler
@@ -85,11 +77,7 @@
         )
 
     try:
-<<<<<<< HEAD
-        trackings = retrieve_refundable_shopify_orders()
-=======
         orders, trackings = retrieve_refundable_shopify_orders()
->>>>>>> 12ac70c7
     except Exception as e:
         error_msg = f"Failed to retrieve Shopify orders: {e}"
         logger.error(error_msg, extra={"error": str(e)})
@@ -109,19 +97,6 @@
 
     logger.info(f"Processing {len(trackings)} orders for potential refunds")
 
-<<<<<<< HEAD
-    for idx, order_and_tracking in enumerate(trackings):
-        # Extract order and tracking first
-        order, tracking = order_and_tracking
-        
-        logger.info(
-            f"Processing order {idx+1}/{len(trackings)} - {order.name}",
-            extra={
-                "progress": f"{idx+1}/{len(trackings)}",
-                "order_id": order.id,
-                "order_name": order.name
-            }
-=======
     # Move these outside the loop so they persist across orders
     refunded_returns: list[ReverseFulfillment] = []
     failed_returns: list[ReverseFulfillment] = []
@@ -130,7 +105,6 @@
     for idx, order in enumerate(orders, start=1):
         logger.info(
             f"Processing order {idx}/{len(orders)} - Order({order.name})",
->>>>>>> 12ac70c7
         )
 
         extra_details = {
@@ -144,35 +118,6 @@
             ),
         }
 
-<<<<<<< HEAD
-        if idempotency_manager.is_duplicate_operation(idempotency_key):
-            logger.info(
-                f"Idempotency: Skipping Order: {order.id}-{order.name}",
-                extra={"idempotency_key": idempotency_key, "order_id": order.id}
-            )
-            skipped_refunds += 1
-            continue
-        latest_event = tracking.track_info.latest_event
-        
-        # Get tracking number for audit logging
-        tracking_number = tracking.number if tracking else None
-
-        if not latest_event:
-            logger.warning(
-                "No latest event found for tracking - skipping",
-                extra={"order_id": order.id, "order_name": order.name}
-            )
-            
-            # Log audit event for skipped order
-            log_refund_audit(
-                order_id=order.id,
-                order_name=order.name,
-                refund_amount=0.0,
-                currency=currency,
-                decision="skipped",
-                tracking_number=tracking_number,
-                error="No latest tracking event"
-=======
         # Process refund with comprehensive error handling
         try:
             _refunded_returns, _skipped_returns, _failed_returns = refund_order(
@@ -188,7 +133,6 @@
             automation_summary.successful_refunds += len(_refunded_returns)
             automation_summary.total_refunded_amount += sum(
                 [refund.returned_amount for refund in _refunded_returns]
->>>>>>> 12ac70c7
             )
 
             if len(_refunded_returns) > 0 and not DRY_RUN:
